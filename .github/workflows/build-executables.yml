name: Build Executables

on:
  workflow_dispatch:  # Manual trigger

jobs:
  build:
    strategy:
      matrix:
        os: [windows-latest, macos-latest, ubuntu-latest]
        include:
          - os: windows-latest
            platform-name: windows
            asset-name: dcmQTreePy-windows
            path-sep: ";"

          - os: macos-latest
            platform-name: macos
            asset-name: dcmQTreePy-macos
            path-sep: ":"

          - os: ubuntu-latest
            platform-name: ubuntu
            asset-name: dcmQTreePy-ubuntu
            path-sep: ":"

    runs-on: ${{ matrix.os }}

    steps:
    - name: Checkout code
      uses: actions/checkout@v4

    - name: Set up Python
      uses: actions/setup-python@v5
      with:
        python-version: '3.12'

    - name: Install Poetry
      uses: snok/install-poetry@v1
      with:
        version: 1.7.1
        virtualenvs-create: true
        virtualenvs-in-project: true

    - name: Find Qt Assistant (macOS)
      if: matrix.os == 'macos-latest'
      run: |
        brew install qt@6
        echo "ASSISTANT_PATH=$(find /opt/homebrew -name assistant -type f | grep -v Assistant.app | head -n 1)" >> $GITHUB_ENV

    - name: Find Qt Assistant (Ubuntu)
      if: matrix.os == 'ubuntu-latest'
      run: |
        sudo apt-get update
        sudo apt-get install -y qt6-tools-dev qt6-documentation-tools qt6-base-dev
        echo "ASSISTANT_PATH=$(find /usr -name assistant -type f | grep -v Assistant.app | head -n 1)" >> $GITHUB_ENV

    - name: Install Qt
      uses: jurplel/install-qt-action@v4

    - name: Find Qt Assistant (Windows)
      if: matrix.os == 'windows-latest'
      run: |
<<<<<<< HEAD
        choco install aqt -y --no-progress
=======
>>>>>>> b17f2f03
        $assistantPath = Get-ChildItem -Path "C:\" -Recurse -Filter "assistant.exe" -ErrorAction SilentlyContinue | Where-Object { $_.FullName -like "*Qt6*" } | Select-Object -First 1 -ExpandProperty FullName
        echo "ASSISTANT_PATH=$assistantPath" | Out-File -FilePath $env:GITHUB_ENV -Encoding utf8 -Append

    - name: Install dependencies with Poetry
      run: |
        poetry install --with=dev

    - name: Verify Qt Assistant installation
      run: |
        echo "Looking for Qt Assistant..."
        echo "Configured path: $ASSISTANT_PATH"

        # If the path is empty or doesn't exist, search for it
        if [ ! -f "$ASSISTANT_PATH" ]; then
          echo "Assistant not found at configured path. Searching..."

          if [ "${{ matrix.os }}" = "macos-latest" ]; then
            echo "Searching in homebrew paths..."
            FOUND_PATH=$(find /opt/homebrew -name assistant -type f | grep -v Assistant.app | head -n 1)
          elif [ "${{ matrix.os }}" = "ubuntu-latest" ]; then
            echo "Searching in system paths..."
            FOUND_PATH=$(find /usr -name assistant -type f | grep -v Assistant.app | head -n 1)
          elif [ "${{ matrix.os }}" = "windows-latest" ]; then
            echo "Searching in Windows paths..."
            FOUND_PATH=$(PowerShell -Command "Get-ChildItem -Path C:\ -Recurse -Filter assistant.exe -ErrorAction SilentlyContinue | Where-Object { \$_.FullName -like '*Qt6*' } | Select-Object -First 1 -ExpandProperty FullName")
          fi

          if [ -n "$FOUND_PATH" ] && [ -f "$FOUND_PATH" ]; then
            echo "Found assistant at: $FOUND_PATH"
            echo "ASSISTANT_PATH=$FOUND_PATH" >> $GITHUB_ENV
          else
            echo "⚠️ Qt Assistant not found! Showing search results:"
            if [ "${{ matrix.os }}" = "macos-latest" ]; then
              find /opt/homebrew -name assistant -type f
            elif [ "${{ matrix.os }}" = "ubuntu-latest" ]; then
              find /usr -name assistant -type f
            elif [ "${{ matrix.os }}" = "windows-latest" ]; then
              PowerShell -Command "Get-ChildItem -Path C:\ -Recurse -Filter assistant.exe -ErrorAction SilentlyContinue | Select-Object -First 10 FullName"
            fi
            echo "❌ Error: Qt Assistant not found. Build may fail."
          fi
        else
          echo "✅ Qt Assistant found at $ASSISTANT_PATH"
        fi
      shell: bash

    - name: Build with PyInstaller (macOS)
      if: matrix.os == 'macos-latest'
      run: |
        poetry run pyinstaller --name=dcmQTreePy --windowed --icon=help/icons/app_icon.png --add-data="help:help" --add-binary="${ASSISTANT_PATH}:." dcmqtreepy/dcmQTree.py

    - name: Build with PyInstaller (Ubuntu)
      if: matrix.os == 'ubuntu-latest'
      run: |
        poetry run pyinstaller --name=dcmQTreePy --windowed --icon=help/icons/app_icon.png --add-data="help:help" --add-binary="${ASSISTANT_PATH}:." dcmqtreepy/dcmQTree.py

    - name: Build with PyInstaller (Windows)
      if: matrix.os == 'windows-latest'
      run: |
        poetry run pyinstaller --name=dcmQTreePy --windowed --icon=help/icons/app_icon.png --add-data="help;help" --add-binary="$env:ASSISTANT_PATH;." dcmqtreepy/dcmQTree.py

    - name: Create distribution package (macOS/Linux)
      if: matrix.os != 'windows-latest'
      run: |
        mkdir dist-package
        if [ "${{ matrix.os }}" = "macos-latest" ]; then
          cp -r dist/dcmQTreePy.app dist-package/
          # Create a DMG file for easier distribution
          hdiutil create -volname dcmQTreePy -srcfolder dist-package -ov -format UDZO dist/dcmQTreePy.dmg
        elif [ "${{ matrix.os }}" = "ubuntu-latest" ]; then
          cp -r dist/dcmQTreePy dist-package/
          # Create a tarball for Linux
          tar -czvf dist/dcmQTreePy-linux.tar.gz -C dist-package .
        fi
      shell: bash

    - name: Create distribution package (Windows)
      if: matrix.os == 'windows-latest'
      run: |
        mkdir dist-package
        cp -r dist/dcmQTreePy dist-package/
        Compress-Archive -Path dist-package/* -DestinationPath dist/dcmQTreePy-windows.zip
      shell: pwsh

    - name: Upload artifacts
      uses: actions/upload-artifact@v4
      with:
        name: ${{ matrix.asset-name }}
        path: dist/

    - name: Create Release
      uses: softprops/action-gh-release@v1
      if: github.ref == 'refs/heads/main'
      with:
        tag_name: v${{ github.run_number }}
        name: Release ${{ github.run_number }}
        draft: true
        files: |
          dist/dcmQTreePy.dmg
          dist/dcmQTreePy-linux.tar.gz
          dist/dcmQTreePy-windows.zip
      env:
        GITHUB_TOKEN: ${{ secrets.GITHUB_TOKEN }}<|MERGE_RESOLUTION|>--- conflicted
+++ resolved
@@ -61,10 +61,6 @@
     - name: Find Qt Assistant (Windows)
       if: matrix.os == 'windows-latest'
       run: |
-<<<<<<< HEAD
-        choco install aqt -y --no-progress
-=======
->>>>>>> b17f2f03
         $assistantPath = Get-ChildItem -Path "C:\" -Recurse -Filter "assistant.exe" -ErrorAction SilentlyContinue | Where-Object { $_.FullName -like "*Qt6*" } | Select-Object -First 1 -ExpandProperty FullName
         echo "ASSISTANT_PATH=$assistantPath" | Out-File -FilePath $env:GITHUB_ENV -Encoding utf8 -Append
 
